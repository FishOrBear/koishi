--- conflicted
+++ resolved
@@ -31,16 +31,10 @@
     "conversation"
   ],
   "devDependencies": {
-<<<<<<< HEAD
     "koishi-database-level": "^1.1.4",
+    "koishi-database-memory": "^1.1.4",
     "koishi-database-mysql": "^1.1.4",
     "koishi-test-utils": "^3.1.3"
-=======
-    "koishi-database-level": "^1.0.9",
-    "koishi-database-memory": "^1.0.0",
-    "koishi-database-mysql": "^1.0.9",
-    "koishi-test-utils": "^3.0.0"
->>>>>>> 7980d48a
   },
   "dependencies": {
     "koishi-core": "^1.10.1",
